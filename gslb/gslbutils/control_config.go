--- conflicted
+++ resolved
@@ -117,9 +117,8 @@
 }
 
 func (c *amkoControlConfig) GetAMKOUUID() string {
-<<<<<<< HEAD
-	return c.amkoCreatedByField[4:]
-=======
-	return c.amkoCreatedByField[5:]
->>>>>>> 982abd27
+	if len(c.amkoCreatedByField) > 4 {
+		return c.amkoCreatedByField[4:]
+	}
+	return ""
 }